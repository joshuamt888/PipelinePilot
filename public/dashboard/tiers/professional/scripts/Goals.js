--- conflicted
+++ resolved
@@ -1803,76 +1803,13 @@
 
         // Validation
         if (!title || title.length > 35) {
-<<<<<<< HEAD
-            throw new Error('Please enter a valid goal title (max 35 characters)');
-=======
-            console.warn('⚠️ [Goal Creation] Validation failed: Invalid title');
-            const titleInput = document.getElementById('goalTitle');
-            const titleCounter = document.querySelector('#titleCounter');
-
-            // Add error styling
-            titleInput.style.borderColor = 'var(--danger)';
-            titleInput.style.boxShadow = '0 0 0 4px rgba(239, 68, 68, 0.1)';
-
-            // Update hint text to show error
-            if (titleCounter) {
-                titleCounter.textContent = !title ? 'Title is required' : 'Title must be 35 characters or less';
-                titleCounter.style.color = 'var(--danger)';
-                titleCounter.style.fontWeight = '600';
-            }
-
-            // Focus the input
-            titleInput.focus();
-
-            // Remove error styling when user types
-            titleInput.addEventListener('input', function clearError() {
-                titleInput.style.borderColor = '';
-                titleInput.style.boxShadow = '';
-                if (titleCounter) {
-                    const remaining = 35 - titleInput.value.length;
-                    titleCounter.textContent = `${remaining} characters remaining`;
-                    titleCounter.style.color = remaining <= 5 ? 'var(--warning)' : 'var(--text-tertiary)';
-                    titleCounter.style.fontWeight = '500';
-                }
-                titleInput.removeEventListener('input', clearError);
-            }, { once: true });
-
-            return false;
->>>>>>> 28831f79
+            window.SteadyUtils.showToast('Invalid title', 'error');
+            return;
         }
 
         if (!activePeriod || !startDate || !endDate) {
-<<<<<<< HEAD
-            throw new Error('Please select a time period and dates');
-=======
-            console.warn('⚠️ [Goal Creation] Validation failed: Missing required fields', {
-                activePeriod,
-                startDate,
-                endDate
-            });
-
-            // Highlight period pills if no period selected
-            if (!activePeriod) {
-                const periodPills = document.querySelector('.goals-period-pills');
-                if (periodPills) {
-                    periodPills.style.border = '2px solid var(--danger)';
-                    periodPills.style.borderRadius = 'var(--radius-lg)';
-                    periodPills.style.padding = '0.5rem';
-
-                    // Remove error styling when a period is selected
-                    document.querySelectorAll('.goals-period-pill').forEach(pill => {
-                        pill.addEventListener('click', function clearPeriodError() {
-                            periodPills.style.border = '';
-                            periodPills.style.borderRadius = '';
-                            periodPills.style.padding = '';
-                        }, { once: true });
-                    });
-                }
-            }
-
-            window.SteadyUtils.showToast('Please select a time period', 'error');
-            return false;
->>>>>>> 28831f79
+            window.SteadyUtils.showToast('Please fill in all required fields', 'error');
+            return;
         }
 
         console.log('✅ [Goal Creation] Validation passed, building goal data...');
@@ -1894,38 +1831,8 @@
             const totalTasks = this.state.selectedTaskIds.length + (this.state.newTasks?.length || 0);
             
             if (totalTasks === 0) {
-<<<<<<< HEAD
-                throw new Error('Please select or create at least one task');
-=======
-                // Highlight the task checklist section
-                const taskOptions = document.getElementById('taskChecklistOptions');
-                if (taskOptions) {
-                    taskOptions.style.border = '2px solid var(--danger)';
-                    taskOptions.style.borderRadius = 'var(--radius-lg)';
-
-                    // Switch to existing tasks tab if not already there
-                    const existingTab = document.querySelector('[data-tab="existing"]');
-                    if (existingTab) existingTab.click();
-
-                    // Remove error styling when a task is selected or created
-                    const clearTaskError = () => {
-                        taskOptions.style.border = '';
-                        taskOptions.style.borderRadius = '';
-                    };
-
-                    document.querySelectorAll('[data-task-select]').forEach(checkbox => {
-                        checkbox.addEventListener('change', clearTaskError, { once: true });
-                    });
-
-                    const addTaskBtn = document.querySelector('[data-action="add-quick-task"]');
-                    if (addTaskBtn) {
-                        addTaskBtn.addEventListener('click', clearTaskError, { once: true });
-                    }
-                }
-
                 window.SteadyUtils.showToast('Please select or create at least one task', 'error');
-                return false;
->>>>>>> 28831f79
+                return;
             }
             
             goalData.goal_type = 'task_list';
@@ -1941,40 +1848,8 @@
             const targetValue = parseFloat(targetValueStr);
 
             if (!targetValueStr || isNaN(targetValue) || targetValue <= 0 || targetValue > 99999999.99) {
-<<<<<<< HEAD
-                throw new Error('Please enter a valid target value (1 - 99,999,999.99)');
-=======
-                const targetInput = document.getElementById('goalTarget');
-                const targetCounter = document.querySelector('#targetCounter');
-
-                // Add error styling
-                targetInput.style.borderColor = 'var(--danger)';
-                targetInput.style.boxShadow = '0 0 0 4px rgba(239, 68, 68, 0.1)';
-
-                // Update hint text
-                if (targetCounter) {
-                    targetCounter.textContent = !targetValueStr ? 'Target value is required' : targetValue > 99999999.99 ? 'Value too large' : 'Must be greater than 0';
-                    targetCounter.style.color = 'var(--danger)';
-                    targetCounter.style.fontWeight = '600';
-                }
-
-                targetInput.focus();
-
-                // Remove error styling when user types
-                targetInput.addEventListener('input', function clearError() {
-                    targetInput.style.borderColor = '';
-                    targetInput.style.boxShadow = '';
-                    if (targetCounter) {
-                        const length = targetInput.value.length;
-                        targetCounter.textContent = `${8 - length} digits remaining`;
-                        targetCounter.style.color = 'var(--text-tertiary)';
-                        targetCounter.style.fontWeight = '500';
-                    }
-                }, { once: true });
-
                 window.SteadyUtils.showToast('Invalid target value', 'error');
-                return false;
->>>>>>> 28831f79
+                return;
             }
 
             const unitSelect = document.getElementById('goalUnit').value;
@@ -1982,40 +1857,8 @@
             if (unitSelect === 'custom') {
                 const customUnit = document.getElementById('goalCustomUnit').value.trim();
                 if (!customUnit) {
-<<<<<<< HEAD
-                    throw new Error('Please enter a custom unit name');
-=======
-                    const customUnitInput = document.getElementById('goalCustomUnit');
-                    const customUnitCounter = document.querySelector('#customUnitCounter');
-
-                    // Add error styling
-                    customUnitInput.style.borderColor = 'var(--danger)';
-                    customUnitInput.style.boxShadow = '0 0 0 4px rgba(239, 68, 68, 0.1)';
-
-                    // Update hint text
-                    if (customUnitCounter) {
-                        customUnitCounter.textContent = 'Custom unit name is required';
-                        customUnitCounter.style.color = 'var(--danger)';
-                        customUnitCounter.style.fontWeight = '600';
-                    }
-
-                    customUnitInput.focus();
-
-                    // Remove error styling when user types
-                    customUnitInput.addEventListener('input', function clearError() {
-                        customUnitInput.style.borderColor = '';
-                        customUnitInput.style.boxShadow = '';
-                        if (customUnitCounter) {
-                            const length = customUnitInput.value.length;
-                            customUnitCounter.textContent = `${25 - length} characters remaining`;
-                            customUnitCounter.style.color = 'var(--text-tertiary)';
-                            customUnitCounter.style.fontWeight = '500';
-                        }
-                    }, { once: true });
-
                     window.SteadyUtils.showToast('Please enter a custom unit name', 'error');
-                    return false;
->>>>>>> 28831f79
+                    return;
                 }
                 unitValue = customUnit;
             }
@@ -2032,40 +1875,8 @@
             const targetValue = parseFloat(targetValueStr);
 
             if (!targetValueStr || isNaN(targetValue) || targetValue <= 0 || targetValue > 99999999.99) {
-<<<<<<< HEAD
-                throw new Error('Please enter a valid target value (1 - 99,999,999.99)');
-=======
-                const targetInput = document.getElementById('goalTarget');
-                const targetCounter = document.querySelector('#targetCounter');
-
-                // Add error styling
-                targetInput.style.borderColor = 'var(--danger)';
-                targetInput.style.boxShadow = '0 0 0 4px rgba(239, 68, 68, 0.1)';
-
-                // Update hint text
-                if (targetCounter) {
-                    targetCounter.textContent = !targetValueStr ? 'Target value is required' : targetValue > 99999999.99 ? 'Value too large' : 'Must be greater than 0';
-                    targetCounter.style.color = 'var(--danger)';
-                    targetCounter.style.fontWeight = '600';
-                }
-
-                targetInput.focus();
-
-                // Remove error styling when user types
-                targetInput.addEventListener('input', function clearError() {
-                    targetInput.style.borderColor = '';
-                    targetInput.style.boxShadow = '';
-                    if (targetCounter) {
-                        const length = targetInput.value.length;
-                        targetCounter.textContent = `${8 - length} digits remaining`;
-                        targetCounter.style.color = 'var(--text-tertiary)';
-                        targetCounter.style.fontWeight = '500';
-                    }
-                }, { once: true });
-
                 window.SteadyUtils.showToast('Invalid target value', 'error');
-                return false;
->>>>>>> 28831f79
+                return;
             }
 
             const unitSelect = document.getElementById('goalUnit').value;
@@ -2073,40 +1884,8 @@
             if (unitSelect === 'custom') {
                 const customUnit = document.getElementById('goalCustomUnit').value.trim();
                 if (!customUnit) {
-<<<<<<< HEAD
-                    throw new Error('Please enter a custom unit name');
-=======
-                    const customUnitInput = document.getElementById('goalCustomUnit');
-                    const customUnitCounter = document.querySelector('#customUnitCounter');
-
-                    // Add error styling
-                    customUnitInput.style.borderColor = 'var(--danger)';
-                    customUnitInput.style.boxShadow = '0 0 0 4px rgba(239, 68, 68, 0.1)';
-
-                    // Update hint text
-                    if (customUnitCounter) {
-                        customUnitCounter.textContent = 'Custom unit name is required';
-                        customUnitCounter.style.color = 'var(--danger)';
-                        customUnitCounter.style.fontWeight = '600';
-                    }
-
-                    customUnitInput.focus();
-
-                    // Remove error styling when user types
-                    customUnitInput.addEventListener('input', function clearError() {
-                        customUnitInput.style.borderColor = '';
-                        customUnitInput.style.boxShadow = '';
-                        if (customUnitCounter) {
-                            const length = customUnitInput.value.length;
-                            customUnitCounter.textContent = `${25 - length} characters remaining`;
-                            customUnitCounter.style.color = 'var(--text-tertiary)';
-                            customUnitCounter.style.fontWeight = '500';
-                        }
-                    }, { once: true });
-
                     window.SteadyUtils.showToast('Please enter a custom unit name', 'error');
-                    return false;
->>>>>>> 28831f79
+                    return;
                 }
                 unitValue = customUnit;
             }
@@ -2166,30 +1945,14 @@
         console.log('✅ [Goal Creation] Data reloaded and UI updated');
 
     } catch (error) {
-<<<<<<< HEAD
         console.error('Create goal error:', error);
-
-        // Re-throw with a better error message if needed
-=======
-        console.error('❌ [Goal Creation] Error occurred:', error);
-        console.error('Error details:', {
-            message: error.message,
-            stack: error.stack,
-            name: error.name
-        });
-
+        
         let errorMsg = 'Failed to create goal';
->>>>>>> 28831f79
         if (error.message?.includes('numeric field overflow')) {
             throw new Error('Target value is too large. Please use a smaller number.');
         }
-
-<<<<<<< HEAD
-        throw error; // Re-throw so the form submit handler can catch it
-=======
-        console.error('❌ [Goal Creation] Showing error to user:', errorMsg);
+        
         window.SteadyUtils.showToast(errorMsg, 'error');
->>>>>>> 28831f79
     }
 },
 
@@ -2213,12 +1976,8 @@
             }
 
             if (isNaN(targetValue) || targetValue <= 0 || targetValue > 99999999.99) {
-<<<<<<< HEAD
-                throw new Error('Please enter a valid target value (1 - 99,999,999.99)');
-=======
                 window.SteadyUtils.showToast('Invalid target value', 'error');
-                return false;
->>>>>>> 28831f79
+                return;
             }
 
             if (!activePeriod || !startDate || !endDate) {
@@ -2234,40 +1993,8 @@
             if (unitSelect === 'custom') {
                 const customUnit = document.getElementById('goalCustomUnit').value.trim();
                 if (!customUnit) {
-<<<<<<< HEAD
-                    throw new Error('Please enter a custom unit name');
-=======
-                    const customUnitInput = document.getElementById('goalCustomUnit');
-                    const customUnitCounter = document.querySelector('#customUnitCounter');
-
-                    // Add error styling
-                    customUnitInput.style.borderColor = 'var(--danger)';
-                    customUnitInput.style.boxShadow = '0 0 0 4px rgba(239, 68, 68, 0.1)';
-
-                    // Update hint text
-                    if (customUnitCounter) {
-                        customUnitCounter.textContent = 'Custom unit name is required';
-                        customUnitCounter.style.color = 'var(--danger)';
-                        customUnitCounter.style.fontWeight = '600';
-                    }
-
-                    customUnitInput.focus();
-
-                    // Remove error styling when user types
-                    customUnitInput.addEventListener('input', function clearError() {
-                        customUnitInput.style.borderColor = '';
-                        customUnitInput.style.boxShadow = '';
-                        if (customUnitCounter) {
-                            const length = customUnitInput.value.length;
-                            customUnitCounter.textContent = `${25 - length} characters remaining`;
-                            customUnitCounter.style.color = 'var(--text-tertiary)';
-                            customUnitCounter.style.fontWeight = '500';
-                        }
-                    }, { once: true });
-
                     window.SteadyUtils.showToast('Please enter a custom unit name', 'error');
-                    return false;
->>>>>>> 28831f79
+                    return;
                 }
                 unitValue = customUnit;
             }
@@ -2826,18 +2553,8 @@
 }
 
 .goals-task-checkbox input:checked + .goals-task-item {
-<<<<<<< HEAD
-    border: 3px solid var(--primary);
-    background: rgba(102, 126, 234, 0.08);
-    transform: scale(1.03);
-    box-shadow: 0 0 0 3px rgba(102, 126, 234, 0.15);
-=======
     border-color: var(--primary);
-    border-width: 3px;
-    background: var(--background);
-    transform: scale(1.02);
-    box-shadow: 0 4px 12px rgba(102, 126, 234, 0.15);
->>>>>>> 28831f79
+    background: rgba(102, 126, 234, 0.05);
 }
 
 .goals-task-item-content {
